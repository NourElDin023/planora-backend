--- conflicted
+++ resolved
@@ -1,5 +1,7 @@
 from django.contrib import admin
 from django.urls import path, include
+from django.conf import settings
+from django.conf.urls.static import static
 from django.conf import settings
 from django.conf.urls.static import static
 
@@ -10,12 +12,9 @@
     path("api/collections/", include("pages.urls")),
     path("api/notifications/", include("notifications.urls")),
     path("api/tasks/", include("tasks.urls")),
-<<<<<<< HEAD
     path("api/calendar/", include("Mycalendar.urls")),
     path("api/chat/", include("Chat.urls")),
 
-=======
->>>>>>> bfeadabb
 ]
 
 # Serve media files in development
